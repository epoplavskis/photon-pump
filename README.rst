--- conflicted
+++ resolved
@@ -9,7 +9,6 @@
 
     pip install photonpump
 
-<<<<<<< HEAD
 You will need to install lib-protobuf 3.2.0 or above.
 
 Basic Usage
@@ -58,7 +57,7 @@
     >>> event = await conn.get_event(stream, event_number)
 
 Assuming that your event was published as json, you can load the body with the :meth:`~photonpump.messages.Event.json` method:
-=======
+
 .. code-block:: python
 
     async def write_an_event():
@@ -112,7 +111,6 @@
         async for event in conn.stream('ticker_stream'):
             print(event)
 
->>>>>>> 6912b1ee
 
     >>> data = event.json()
     >>> assert data['Pony'] == 'Derpy Hooves'
