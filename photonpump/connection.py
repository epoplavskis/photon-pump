import array
import asyncio
import enum
import logging
import struct
import uuid
from typing import Any, NamedTuple, Optional, Sequence

from . import conversations as convo
from . import messages as msg
from . import messages_pb2 as proto
from .discovery import DiscoveryRetryPolicy, NodeService, get_discoverer

HEADER_LENGTH = 1 + 1 + 16
SIZE_UINT_32 = 4


class Event(list):
    def __call__(self, *args, **kwargs):
        for f in self:
            f(*args, **kwargs)


class ConnectorCommand(enum.IntEnum):
    Connect = 0
    HandleConnectFailure = 1
    HandleConnectionOpened = 2
    HandleConnectionClosed = 3
    HandleConnectionFailed = 4

    HandleHeartbeatFailed = 5
    HandleHeartbeatSuccess = 6

    HandleConnectorFailed = -2

    Stop = -1


class ConnectorState(enum.IntEnum):
    Begin = 0
    Connecting = 1
    Connected = 2
    Stopping = 3
    Stopped = 4


class ConnectorInstruction(NamedTuple):
    command: ConnectorCommand
    future: Optional[asyncio.Future]
    data: Optional[Any]


class Connector:
    def __init__(
        self,
        discovery,
        dispatcher,
        retry_policy=None,
        ctrl_queue=None,
        connect_timeout=5,
        name=None,
        loop=None,
    ):
        self.name = name
        self.connection_counter = 0
        self.dispatcher = dispatcher
        self.loop = loop or asyncio.get_event_loop()
        self.discovery = discovery
        self.connected = Event()
        self.disconnected = Event()
        self.stopped = Event()
        self.ctrl_queue = ctrl_queue or asyncio.Queue(loop=self.loop)
        self.log = logging.get_named_logger(Connector)
        self._run_loop = asyncio.ensure_future(self._run())
        self.heartbeat_failures = 0
        self.connect_timeout = connect_timeout
        self.active_protocol = None
        self.retry_policy = retry_policy or DiscoveryRetryPolicy(retries_per_node=0)

    def _put_msg(self, msg):
        asyncio.ensure_future(self.ctrl_queue.put(msg))

    def connection_made(self, address, protocol):
        self._put_msg(
            ConnectorInstruction(
                ConnectorCommand.HandleConnectionOpened, None, (address, protocol)
            )
        )

    def heartbeat_received(self, conversation_id):
        self.retry_policy.record_success(self.target_node)
        self._put_msg(
            ConnectorInstruction(
                ConnectorCommand.HandleHeartbeatSuccess, None, conversation_id
            )
        )

    def connection_lost(self, exn=None):
        self.log.info("connection_lost {}".format(exn))
        self.retry_policy.record_failure(self.target_node)

        if exn:
            self._put_msg(
                ConnectorInstruction(ConnectorCommand.HandleConnectionFailed, None, exn)
            )
        else:
            self._put_msg(
                ConnectorInstruction(
                    ConnectorCommand.HandleConnectionClosed, None, None
                )
            )

    def heartbeat_failed(self, exn=None):
        self._put_msg(
            ConnectorInstruction(ConnectorCommand.HandleHeartbeatFailed, None, exn)
        )

    async def start(self, target: Optional[NodeService] = None):
        self.state = ConnectorState.Connecting
        await self.ctrl_queue.put(
            ConnectorInstruction(ConnectorCommand.Connect, None, target)
        )

    async def stop(self, exn=None):
        self.log.info("Stopping connector")
        self.state = ConnectorState.Stopping
        self.log.info("In ur stop stopping ur procool")

        if self.active_protocol:
            await self.active_protocol.stop()
        self.active_protocol = None
        self._run_loop.cancel()
        self.stopped(exn)

    async def reconnect(self):
        if self.active_protocol:
            await self.active_protocol.stop()
        else:
            await self.start()

    async def _attempt_connect(self, node):
        if not node:
            try:
                self.log.debug("Performing node discovery")
                node = self.target_node = await self.discovery.discover()
            except Exception as e:
                await self.ctrl_queue.put(
                    ConnectorInstruction(
                        ConnectorCommand.HandleConnectorFailed, None, e
                    )
                )

                return
        self.log.info("Connecting to %s:%s", node.address, node.port)
        try:
            self.connection_counter += 1
            protocol = PhotonPumpProtocol(
                node, self.connection_counter, self.dispatcher, self, self.loop, self.name
            )
            await asyncio.wait_for(
                self.loop.create_connection(lambda: protocol, node.address, node.port),
                self.connect_timeout,
            )
        except Exception as e:
            await self.ctrl_queue.put(
                ConnectorInstruction(ConnectorCommand.HandleConnectFailure, None, e)
            )

    async def _on_transport_received(self, address, protocol):
        self.log.info(
            "PhotonPump is connected to eventstore instance at %s via %s",
            address,
            protocol,
        )
        self.active_protocol = protocol
        await self.dispatcher.write_to(protocol.output_queue)
        self.connected(address)

    async def _reconnect(self, node):
        if not node:
            await self.start()

            return

        if self.retry_policy.should_retry(node):
            await self.retry_policy.wait(node)
            await self.start(target=node)
        else:
            self.log.error("Reached maximum number of retry attempts on node %s", node)
            self.discovery.mark_failed(node)
            await self.start()

    async def _on_transport_closed(self):
        self.log.info("Connection closed gracefully, restarting")
        self.disconnected()
        await self._reconnect(self.target_node)

    async def _on_transport_error(self, exn):
        self.log.info("Connection closed with error, restarting %s", exn)
        self.disconnected()
        await self._reconnect(self.target_node)

    async def _on_connect_failed(self, exn):
        self.log.info(
            "Failed to connect to host %s with error %s restarting",
            self.target_node,
            exn,
        )
        self.retry_policy.record_failure(self.target_node)
        await self._reconnect(self.target_node)

    async def _on_failed_heartbeat(self, exn):
        self.log.warn("Failed to handle a heartbeat")
        self.heartbeat_failures += 1

        if self.heartbeat_failures >= 3:
            await self.active_protocol.stop()
            self.heartbeat_failures = 0

    async def _on_successful_heartbeat(self, conversation_id):
        self.log.debug("Received heartbeat from conversation %s", conversation_id)
        self.heartbeat_failures = 0

    async def _on_connector_failed(self, exn):
        self.log.error("Connector failed to find a connection")
        await self.stop(exn=exn)

    async def _run(self):
        while True:
            self.log.debug("Waiting for next message")
            msg = await self.ctrl_queue.get()
            self.log.debug("Connector received message %s", msg)

            if msg.command == ConnectorCommand.Connect:
                await self._attempt_connect(msg.data)

            if msg.command == ConnectorCommand.HandleConnectFailure:
                await self._on_connect_failed(msg.data)

            if msg.command == ConnectorCommand.HandleConnectionOpened:
                await self._on_transport_received(*msg.data)

            if msg.command == ConnectorCommand.HandleConnectionClosed:
                await self._on_transport_closed()

            if msg.command == ConnectorCommand.HandleConnectionFailed:
                await self._on_transport_error(msg.data)

            if msg.command == ConnectorCommand.HandleHeartbeatFailed:
                await self._on_failed_heartbeat(msg.data)

            if msg.command == ConnectorCommand.HandleHeartbeatSuccess:
                await self._on_successful_heartbeat(msg.data)

            if msg.command == ConnectorCommand.HandleConnectorFailed:
                await self._on_connector_failed(msg.data)

            if msg.command == ConnectorCommand.Stop:
                raise NotImplementedError("WAT DO?")


class PaceMaker:
    """
    Handles heartbeat requests and responses to keep the connection alive.
    """

    def __init__(
        self,
        output_queue: asyncio.Queue,
        connector: Connector,
        response_timeout=10,
        heartbeat_period=30,
        heartbeat_id=None,
    ) -> None:
        self._output = output_queue
        self.heartbeat_id = heartbeat_id or uuid.uuid4()
        self._connector = connector
        self.response_timeout = response_timeout
        self.heartbeat_period = heartbeat_period
        self._fut = None

    async def handle_request(self, message: msg.InboundMessage):
        response = convo.Heartbeat(message.conversation_id)
        await response.start(self._output)

        return

    async def handle_response(self, message: msg.InboundMessage):
        if message.conversation_id == self.heartbeat_id:
            if self._fut:
                self._fut.set_result(message.conversation_id)

    async def send_heartbeat(self) -> asyncio.Future:
        fut = asyncio.Future()
        logging.debug("Sending heartbeat %s to server", self.heartbeat_id)
        hb = convo.Heartbeat(self.heartbeat_id, direction=convo.Heartbeat.OUTBOUND)
        await hb.start(self._output)
        self._fut = fut

        return fut

    async def await_heartbeat_response(self):
        try:
            await asyncio.wait_for(self._fut, self.response_timeout)
            logging.debug("Received heartbeat response from server")
            self._connector.heartbeat_received(self.heartbeat_id)
        except asyncio.TimeoutError as e:
            logging.warning("Heartbeat %s timed out", self.heartbeat_id)
            self._connector.heartbeat_failed(e)
        except asyncio.CancelledError:
            logging.debug("Heartbeat waiter cancelled.")
            raise
        except Exception as exn:
            logging.exception("Heartbeat %s failed", self.heartbeat_id)
            self._connector.heartbeat_failed(exn)

    async def send_heartbeats(self):
        while True:
            try:
                await self.send_heartbeat()
                await self.await_heartbeat_response()
                await asyncio.sleep(self.heartbeat_period)
            except asyncio.CancelledError:
                logging.debug("Heartbeat loop cancelled")
                break


class MessageWriter:
    def __init__(
        self,
        writer: asyncio.StreamWriter,
        connection_number: int,
        output_queue: asyncio.Queue,
        name=None,
        loop=None,
    ):
        self._logger = logging.get_named_logger(MessageWriter, name, connection_number)
        self.writer = writer
        self._queue = output_queue

    async def enqueue_message(self, message: msg.OutboundMessage):
        await self._queue.put(message)

    async def start(self):

        while True:
            msg = await self._queue.get()
            try:
                self._logger.debug("Sending message %s", msg)
                self._logger.trace("Message body is %r", msg)
                self.writer.write(msg.header_bytes)
                self.writer.write(msg.payload)
            except Exception as e:
                self._logger.error("Failed to send message %s", e, exc_info=True)
            try:
                await self.writer.drain()
                self._logger.debug("Finished drain for %s", msg)
            except Exception as e:
                self._logger.error(e)


class MessageReader:

    MESSAGE_MIN_SIZE = SIZE_UINT_32 + HEADER_LENGTH
    HEAD_PACK = struct.Struct("<IBB")

    def __init__(
<<<<<<< HEAD
        self, reader: asyncio.StreamReader, connection_number: int, queue, name=None, loop=None
=======
        self,
        reader: asyncio.StreamReader,
        connection_number: int,
        queue,
        pacemaker: PaceMaker,
        loop=None,
>>>>>>> be03740a
    ):
        self._loop = loop or asyncio.get_event_loop()
        self.header_bytes = array.array("B", [0] * (self.MESSAGE_MIN_SIZE))
        self.header_bytes_required = self.MESSAGE_MIN_SIZE
        self.queue = queue
        self.length = 0
        self.message_offset = 0
        self.conversation_id = None
        self.message_buffer = None
        self._logger = logging.get_named_logger(MessageReader, name, connection_number)
        self.reader = reader
        self.pacemaker = pacemaker
        self._trace_enabled = self._logger.getEffectiveLevel() <= logging.TRACE

    def feed_data(self, data):
        self.reader.feed_data(data)

    async def start(self):
        """Loop forever reading messages and invoking
           the operation that caused them"""

        while True:
            try:
                data = await self.reader.read(8192)

                if self._trace_enabled:
                    self._logger.trace(
                        "Received %d bytes from remote server:\n%s",
                        len(data),
                        msg.dump(data),
                    )
                await self.process(data)
            except asyncio.CancelledError:
                return
            except:
                logging.exception("Unhandled error in Message Reader")
                raise

    async def process(self, chunk: bytes):
        if chunk is None:
            return
        chunk_offset = 0
        chunk_len = len(chunk)

        while chunk_offset < chunk_len:
            while self.header_bytes_required and chunk_offset < chunk_len:
                offset = self.MESSAGE_MIN_SIZE - self.header_bytes_required
                self.header_bytes[offset] = chunk[chunk_offset]
                chunk_offset += 1
                self.header_bytes_required -= 1

                if not self.header_bytes_required:
                    self._logger.insane(
                        "Read %d bytes for header", self.MESSAGE_MIN_SIZE
                    )
                    (self.length, self.cmd, self.flags) = self.HEAD_PACK.unpack(
                        self.header_bytes[0:6]
                    )

                    self.conversation_id = uuid.UUID(
                        bytes_le=(self.header_bytes[6:22].tobytes())
                    )
                    self._logger.insane(
                        "length=%d, command=%d flags=%d conversation_id=%s from header bytes=%a",
                        self.length,
                        self.cmd,
                        self.flags,
                        self.conversation_id,
                        self.header_bytes,
                    )

                self.message_offset = HEADER_LENGTH

            message_bytes_required = self.length - self.message_offset
            self._logger.insane(
                "%d of message remaining before copy", message_bytes_required
            )

            if message_bytes_required > 0:
                if not self.message_buffer:
                    self.message_buffer = bytearray()

                end_span = min(chunk_len, message_bytes_required + chunk_offset)
                bytes_read = end_span - chunk_offset
                self.message_buffer.extend(chunk[chunk_offset:end_span])
                self._logger.insane("Message buffer is %s", self.message_buffer)
                message_bytes_required -= bytes_read
                self.message_offset += bytes_read
                chunk_offset = end_span

            self._logger.insane(
                "%d bytes of message remaining after copy", message_bytes_required
            )

            if not message_bytes_required:
                message = msg.InboundMessage(
                    self.conversation_id, self.cmd, self.message_buffer or b""
                )
                self._logger.trace("Received message %r", message)

                if message.command == msg.TcpCommand.HeartbeatRequest:
                    await self.pacemaker.handle_request(message)
                elif message.command == msg.TcpCommand.HeartbeatResponse:
                    await self.pacemaker.handle_response(message)
                else:
                    await self.queue.put(message)

                self.length = -1
                self.message_offset = 0
                self.conversation_id = None
                self.cmd = -1
                self.header_bytes_required = self.MESSAGE_MIN_SIZE
                self.message_buffer = None


class MessageDispatcher:
    def __init__(self, name=None, loop=None):
        self.active_conversations = {}
        self._logger = logging.get_named_logger(MessageDispatcher, name)
        self.output = None
        self._loop = loop or asyncio.get_event_loop()

    async def start_conversation(
        self, conversation: convo.Conversation
    ) -> asyncio.futures.Future:

        if not conversation.one_way:
            self.active_conversations[conversation.conversation_id] = (
                conversation,
                None,
            )

        if self.output:
            await conversation.start(self.output)

        return conversation.result

    async def write_to(self, output: asyncio.Queue):
        self._logger.info(
            "Dispatcher has new message writer. Re-sending %s conversations",
            len(self.active_conversations),
        )
        self.output = output

        for (conversation, _) in self.active_conversations.values():
            await conversation.start(self.output)

    async def dispatch(self, message: msg.InboundMessage, output: asyncio.Queue):
        self._logger.debug("Received message %s", message)

        conversation, result = self.active_conversations.get(
            message.conversation_id, (None, None)
        )

        if not conversation:
            self._logger.error("No conversation found for message %s", message)

            return

        await conversation.respond_to(message, output)

        if conversation.is_complete:
            del self.active_conversations[conversation.conversation_id]

    def has_conversation(self, id):
        return id in self.active_conversations

    def remove(self, id):
        if id in self.active_conversations:
            del self.active_conversations[id]


class Client:
    """Top level object for interacting with Eventstore.

    The client is the entry point to working with Photon Pump.
    It exposes high level methods that wrap the
    :class:`~photonpump.conversations.Conversation` types from
    photonpump.conversations.
    """

    def __init__(self, connector, dispatcher, credential=None):
        self.connector = connector
        self.dispatcher = dispatcher

        self.credential = credential
        self.outstanding_heartbeat = None

    async def connect(self):
        await self.connector.start()

    async def close(self):
        await self.connector.stop()

    async def ping(self, conversation_id: uuid.UUID = None):
        cmd = convo.Ping(conversation_id=conversation_id or uuid.uuid4())
        result = await self.dispatcher.start_conversation(cmd)

        return await result

    async def publish_event(
        self,
        stream,
        type,
        body=None,
        id=None,
        metadata=None,
        expected_version=-2,
        require_master=False,
    ):
        event = msg.NewEvent(type, id or uuid.uuid4(), body, metadata)
        conversation = convo.WriteEvents(
            stream,
            [event],
            expected_version=expected_version,
            require_master=require_master,
        )
        result = await self.dispatcher.start_conversation(conversation)

        return await result

    async def publish(
        self,
        stream: str,
        events: Sequence[msg.NewEventData],
        expected_version=msg.ExpectedVersion.Any,
        require_master=False,
    ):
        cmd = convo.WriteEvents(
            stream,
            events,
            expected_version=expected_version,
            require_master=require_master,
        )
        result = await self.dispatcher.start_conversation(cmd)

        return await result

    async def get_event(
        self,
        stream: str,
        resolve_links=True,
        require_master=False,
        correlation_id: uuid.UUID = None,
    ):
        correlation_id = correlation_id
        cmd = convo.ReadEvent(stream, resolve_links, require_master)

        result = await self.dispatcher.start_conversation(cmd)

        return await result

    async def get(
        self,
        stream: str,
        direction: msg.StreamDirection = msg.StreamDirection.Forward,
        from_event: int = 0,
        max_count: int = 100,
        resolve_links: bool = True,
        require_master: bool = False,
        correlation_id: uuid.UUID = None,
    ):
        correlation_id = correlation_id
        cmd = convo.ReadStreamEvents(
            stream,
            from_event,
            max_count,
            resolve_links,
            require_master,
            direction=direction,
        )
        result = await self.dispatcher.start_conversation(cmd)

        return await result

    async def iter(
        self,
        stream: str,
        direction: msg.StreamDirection = msg.StreamDirection.Forward,
        from_event: int = None,
        batch_size: int = 100,
        resolve_links: bool = True,
        require_master: bool = False,
        correlation_id: uuid.UUID = None,
    ):
        correlation_id = correlation_id
        cmd = convo.IterStreamEvents(
            stream, from_event, batch_size, resolve_links, direction=direction
        )
        result = await self.dispatcher.start_conversation(cmd)
        iterator = await result
        async for event in iterator:
            yield event

    async def create_subscription(
        self,
        name: str,
        stream: str,
        resolve_links: bool = True,
        start_from: int = -1,
        timeout_ms: int = 30000,
        record_statistics: bool = False,
        live_buffer_size: int = 500,
        read_batch_size: int = 500,
        buffer_size: int = 1000,
        max_retry_count: int = 10,
        prefer_round_robin: bool = False,
        checkpoint_after_ms: int = 2000,
        checkpoint_max_count: int = 1000,
        checkpoint_min_count: int = 10,
        subscriber_max_count: int = 10,
        credentials: msg.Credential = None,
        conversation_id: uuid.UUID = None,
        consumer_strategy: str = msg.ROUND_ROBIN,
    ):
        cmd = convo.CreatePersistentSubscription(
            name,
            stream,
            resolve_links=resolve_links,
            start_from=start_from,
            timeout_ms=timeout_ms,
            record_statistics=record_statistics,
            live_buffer_size=live_buffer_size,
            read_batch_size=read_batch_size,
            buffer_size=buffer_size,
            max_retry_count=max_retry_count,
            prefer_round_robin=prefer_round_robin,
            checkpoint_after_ms=checkpoint_after_ms,
            checkpoint_max_count=checkpoint_max_count,
            checkpoint_min_count=checkpoint_min_count,
            subscriber_max_count=subscriber_max_count,
            credentials=credentials or self.credential,
            conversation_id=conversation_id,
            consumer_strategy=consumer_strategy,
        )

        future = await self.dispatcher.start_conversation(cmd)

        return await future

    async def connect_subscription(
        self,
        subscription: str,
        stream: str,
        conversation_id: Optional[uuid.UUID] = None,
    ):
        cmd = convo.ConnectPersistentSubscription(
            subscription,
            stream,
            credentials=self.credential,
            conversation_id=conversation_id,
        )
        future = await self.dispatcher.start_conversation(cmd)

        return await future

    async def ack(self, subscription, message_ids, correlation_id=None):
        cmd = msg.PersistentSubscriptionAckEvents(
            subscription,
            message_ids,
            correlation_id,
            credentials=self.credential,
            loop=self.loop,
        )
        await self.dispatcher.start_conversation(cmd)

    async def __aenter__(self):
        await self.connect()

        return self

    async def __aexit__(self, exc_type, exc, tb):
        await self.close()


class PhotonPumpProtocol(asyncio.streams.FlowControlMixin):
    def __init__(
        self,
        addr: NodeService,
        connection_number: int,
        dispatcher: MessageDispatcher,
        connector,
        loop,
        name
    ):
        self.name = name
        self._log = logging.get_named_logger(PhotonPumpProtocol, self.name, connection_number)
        self.transport = None
        self.loop = loop or asyncio.get_event_loop()
        super().__init__(self.loop)
        self.connection_number = connection_number
        self.node = addr
        self.dispatcher = dispatcher
        self.connector = connector

    def connection_made(self, transport):
        self._log.debug("Connection made.")
        self.input_queue = asyncio.Queue(loop=self.loop)
        self.output_queue = asyncio.Queue(loop=self.loop)
        self.transport = transport

        stream_reader = asyncio.StreamReader(loop=self.loop)
        stream_reader.set_transport(transport)
        stream_writer = asyncio.StreamWriter(transport, self, stream_reader, self.loop)
        self.pacemaker = PaceMaker(self.output_queue, self.connector)

        self.reader = MessageReader(
<<<<<<< HEAD
            stream_reader, self.connection_number, self.input_queue, name=self.name
=======
            stream_reader, self.connection_number, self.input_queue, self.pacemaker
>>>>>>> be03740a
        )
        self.writer = MessageWriter(
            stream_writer, self.connection_number, self.output_queue, name=self.name
        )

        self.write_loop = asyncio.ensure_future(self.writer.start())
        self.read_loop = asyncio.ensure_future(self.reader.start())
        self.dispatch_loop = asyncio.ensure_future(self.dispatch())
        self.heartbeat_loop = asyncio.ensure_future(self.pacemaker.send_heartbeats())
        self.connector.connection_made(self.node, self)

    def data_received(self, data):
        self.reader.feed_data(data)

    async def dispatch(self):
        while True:
            try:
                next_msg = await self.input_queue.get()
                await self.dispatcher.dispatch(next_msg, self.output_queue)
            except asyncio.CancelledError:
                break
            except:
                logging.exception("Dispatch loop failed")

                break

    def connection_lost(self, exn):
        self._log.debug("Connection lost")
        super().connection_lost(exn)
        self._connection_lost = True
        self.connector.connection_lost(exn)

    async def stop(self):
        self._log.debug("Stopping")
        try:
            self.read_loop.cancel()
            self.write_loop.cancel()
            self.dispatch_loop.cancel()
            self.heartbeat_loop.cancel()
            self._log.debug("Waiting for coroutines to end")
            await asyncio.gather(
                self.read_loop,
                self.write_loop,
                self.dispatch_loop,
                self.heartbeat_loop,
                loop=self.loop,
                return_exceptions=True,
            )
            self.transport.close()
            self._log.debug("Closed the transport")
        except asyncio.CancelledError:
            pass


def connect(
    host="localhost",
    port=1113,
    discovery_host=None,
    discovery_port=2113,
    username=None,
    password=None,
    loop=None,
    name=None
) -> Client:
    """ Create a new client.

        Examples:
            Since the Client is an async context manager, we can use it in a
            with block for automatic connect/disconnect semantics.

            >>> async with connect(host='127.0.0.1', port=1113) as c:
            >>>     await c.ping()

            Or we can call connect at a more convenient moment

            >>> c = connect()
            >>> await c.connect()
            >>> await c.ping()
            >>> await c.close()

            For cluster discovery cases, we can provide a discovery host and
            port. The host may be an IP or DNS entry. If you provide a DNS
            entry, discovery will choose randomly from the registered IP
            addresses for the hostname.

            >>> async with connect(discovery_host="eventstore.test") as c:
            >>>     await c.ping()

            For some operations, you may need to authenticate your requests by
            providing a username and password to the client.

            >>> async with connect(username='admin', password='changeit') as c:
            >>>     await c.ping()

            Ordinarily you will create a single Client per application, but for
            advanced scenarios you might want multiple connections. In this
            situation, you can name each connection in order to get better logging.

            >>> async with connect(name="event-reader"):
            >>>     await c.ping()

            >>> async with connect(name="event-writer"):
            >>>     await c.ping()


        Args:
            host: The IP or DNS entry to connect with, defaults to 'localhost'.
            port: The port to connect with, defaults to 1113.
            discovery_host: The IP or DNS entry to use for cluster discovery.
            discovery_port: The port to use for cluster discovery, defaults to 2113.
            username: The username to use when communicating with eventstore.
            password: The password to use when communicating with eventstore.
            loop:An Asyncio event loop.

    """
    discovery = get_discoverer(host, port, discovery_host, discovery_port)
    dispatcher = MessageDispatcher(name=name, loop=loop)
    connector = Connector(discovery, dispatcher, name=name)

    credential = msg.Credential(username, password) if username and password else None

    return Client(connector, dispatcher, credential=credential)<|MERGE_RESOLUTION|>--- conflicted
+++ resolved
@@ -365,16 +365,13 @@
     HEAD_PACK = struct.Struct("<IBB")
 
     def __init__(
-<<<<<<< HEAD
-        self, reader: asyncio.StreamReader, connection_number: int, queue, name=None, loop=None
-=======
         self,
         reader: asyncio.StreamReader,
         connection_number: int,
         queue,
         pacemaker: PaceMaker,
+        name=None,
         loop=None,
->>>>>>> be03740a
     ):
         self._loop = loop or asyncio.get_event_loop()
         self.header_bytes = array.array("B", [0] * (self.MESSAGE_MIN_SIZE))
@@ -782,11 +779,7 @@
         self.pacemaker = PaceMaker(self.output_queue, self.connector)
 
         self.reader = MessageReader(
-<<<<<<< HEAD
-            stream_reader, self.connection_number, self.input_queue, name=self.name
-=======
-            stream_reader, self.connection_number, self.input_queue, self.pacemaker
->>>>>>> be03740a
+            stream_reader, self.connection_number, self.input_queue, self.pacemaker, name=self.name
         )
         self.writer = MessageWriter(
             stream_writer, self.connection_number, self.output_queue, name=self.name
