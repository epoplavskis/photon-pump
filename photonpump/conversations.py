import json
import logging
import sys
import time
from asyncio import Future, Queue
from asyncio.base_futures import InvalidStateError
from enum import IntEnum
from typing import NamedTuple, Optional, Sequence, Union
from uuid import UUID, uuid4

from photonpump import exceptions
from photonpump import messages as messages
from photonpump import messages_pb2 as proto
from photonpump.messages import (
    AllStreamSlice,
    ContentType,
    Credential,
    ExpectedVersion,
    InboundMessage,
    NewEvent,
    NotHandledReason,
    OutboundMessage,
    Position,
    ReadAllResult,
    ReadEventResult,
    ReadStreamResult,
    StreamDirection,
    StreamSlice,
    SubscriptionResult,
    TcpCommand,
    _make_event,
)


class StreamingIterator:
    def __init__(self, size=0):
        self.items = Queue(size)
        self.finished = False
        self.fut = None
        self.last_item = None

    def __aiter__(self):
        return self

    async def enqueue_items(self, items):

        for item in items:
            await self.enqueue(item)

    async def enqueue(self, item):
        await self.items.put(item)
        self.last_item = item

    async def anext(self):
        return await self.__anext__()

    async def __anext__(self):

        if self.finished and self.items.empty():
            raise StopAsyncIteration()

        _next = await self.items.get()

        if isinstance(_next, Exception):
            raise _next

        return _next

    async def asend(self, item):
        await self.items.put(item)

    @property
    def last_event_number(self):
        if self.last_item is None:
            return None

        return self.last_item.event_number


class Conversation:
    def __init__(
        self,
        conversation_id: Optional[UUID] = None,
        credential: Optional[Credential] = None,
    ) -> None:
        self.conversation_id = conversation_id or uuid4()
        self.result: Future = Future()
        self.is_complete = False
        self.credential = credential
        self._logger = logging.get_named_logger(Conversation)
        self.one_way = False

    def __str__(self):
        return "<%s %s>" % (type(self).__name__, self.conversation_id)

    def __eq__(self, other):
        if not isinstance(other, Conversation):
            return False

        return self.conversation_id == other.conversation_id

    async def start(self, output: Queue) -> Future:
        raise NotImplemented()

    async def reply(self, message: InboundMessage, output: Queue) -> None:
        raise NotImplementedError()

    async def error(self, exn: Exception) -> None:
        self.is_complete = True
        self.result.set_exception(exn)

    def expect_only(self, response: InboundMessage, *commands: TcpCommand):
        if response.command not in commands:
            raise exceptions.UnexpectedCommand(commands, response.command)

    async def respond_to(self, response: InboundMessage, output: Queue) -> None:
        try:
            if response.command is TcpCommand.BadRequest:
                return await self.conversation_error(exceptions.BadRequest, response)

            if response.command is TcpCommand.NotAuthenticated:
                return await self.conversation_error(
                    exceptions.NotAuthenticated, response
                )

            if response.command is TcpCommand.NotHandled:
                return await self.unhandled_message(response)

            return await self.reply(response, output)
        except Exception as exn:
            self._logger.exception("Failed to read server response", exc_info=True)
            exc_info = sys.exc_info()

            return await self.error(
                exceptions.PayloadUnreadable(
                    self.conversation_id, response.payload, exn
                ).with_traceback(exc_info[2])
            )

    async def unhandled_message(self, response) -> None:
        body = proto.NotHandled()
        body.ParseFromString(response.payload)

        if body.reason == NotHandledReason.NotReady:
            exn = exceptions.NotReady(self.conversation_id)
        elif body.reason == NotHandledReason.TooBusy:
            exn = exceptions.TooBusy(self.conversation_id)
        elif body.reason == NotHandledReason.NotMaster:
            exn = exceptions.NotMaster(self.conversation_id)
        else:
            exn = exceptions.NotHandled(self.conversation_id, body.reason)

        return await self.error(exn)

    async def conversation_error(self, exn_type, response) -> None:
        error = response.payload.decode("UTF-8")
        exn = exn_type(self.conversation_id, error)

        return await self.error(exn)


class TimerConversation(Conversation):
    def __init__(self, conversation_id, credential):
        super().__init__(conversation_id, credential)
        self.started_at = time.perf_counter()

    async def start(self, output: Queue) -> None:
        self.started_at = time.perf_counter()
        self._logger.debug("TimerConversation started (%s)", self.conversation_id)

    async def reply(self, message: InboundMessage, output: Queue) -> None:
        self._logger.info("Replying from conversation %s", self)
        responded_at = time.perf_counter()
        self.result.set_result(responded_at - self.started_at)
        self.is_complete = True


class Heartbeat(TimerConversation):

    INBOUND = 0
    OUTBOUND = 1

    def __init__(
        self, conversation_id: UUID, direction=INBOUND, credential=None
    ) -> None:
        super().__init__(conversation_id, credential=None)
        self.direction = direction
        self.result = Future()

    async def start(self, output: Queue) -> Future:

        await super().start(output)

        if self.direction == Heartbeat.INBOUND:
            one_way = True
            cmd = TcpCommand.HeartbeatResponse
        else:
            one_way = False
            cmd = TcpCommand.HeartbeatRequest

        await output.put(
            OutboundMessage(
                self.conversation_id, cmd, b"", self.credential, one_way=one_way
            )
        )
        self._logger.debug("Heartbeat started (%s)", self.conversation_id)

    async def reply(self, message: InboundMessage, output: Queue) -> None:
        self.expect_only(message, TcpCommand.HeartbeatResponse)
        await super().reply(message, output)


class Ping(TimerConversation):
    def __init__(self, conversation_id: UUID = None, credential=None) -> None:
        super().__init__(conversation_id or uuid4(), credential)

    async def start(self, output: Queue) -> Future:
        await super().start(output)

        if output:
            await output.put(
                OutboundMessage(
                    self.conversation_id, TcpCommand.Ping, b"", self.credential
                )
            )
        self._logger.debug("Ping started (%s)", self.conversation_id)

        return self.result

    async def reply(self, message: InboundMessage, output: Queue) -> None:
        self.expect_only(message, TcpCommand.Pong)
        await super().reply(message, output)


class WriteEvents(Conversation):
    """Command class for writing a sequence of events to a single
        stream.

    Args:
        stream: The name of the stream to write to.
        events: A sequence of events to write.
        expected_version (optional): The expected version of the
            target stream used for concurrency control.
        required_master (optional): True if this command must be
            sent direct to the master node, otherwise False.
        correlation_id (optional): A unique identifer for this
            command.

    """

    def __init__(
        self,
        stream: str,
        events: Sequence[NewEvent],
        expected_version: Union[ExpectedVersion, int] = ExpectedVersion.Any,
        require_master: bool = False,
        conversation_id: UUID = None,
        credential=None,
        loop=None,
    ):
        super().__init__(conversation_id, credential)
        self._logger = logging.get_named_logger(WriteEvents)
        self.stream = stream
        self.require_master = require_master
        self.events = events
        self.expected_version = expected_version

    async def start(self, output: Queue) -> None:
        msg = proto.WriteEvents()
        msg.event_stream_id = self.stream
        msg.require_master = self.require_master
        msg.expected_version = self.expected_version

        for event in self.events:
            e = msg.events.add()
            e.event_id = event.id.bytes_le
            e.event_type = event.type

            if isinstance(event.data, str):
                e.data_content_type = ContentType.Json
                e.data = event.data.encode("UTF-8")
            elif isinstance(event.data, bytes):
                e.data_content_type = ContentType.Binary
                e.data = event.data
            elif event.data:
                e.data_content_type = ContentType.Json
                e.data = json.dumps(event.data).encode("UTF-8")
            else:
                e.data_content_type = ContentType.Binary
                e.data = bytes()

            if event.metadata:
                e.metadata_content_type = ContentType.Json
                e.metadata = json.dumps(event.metadata).encode("UTF-8")
            else:
                e.metadata_content_type = ContentType.Binary
                e.metadata = bytes()

        data = msg.SerializeToString()

        await output.put(
            OutboundMessage(
                self.conversation_id, TcpCommand.WriteEvents, data, self.credential
            )
        )
        self._logger.debug(
            "WriteEvents started on %s (%s)", self.stream, self.conversation_id
        )

    async def reply(self, message: InboundMessage, output: Queue) -> None:
        self.expect_only(message, TcpCommand.WriteEventsCompleted)
        result = proto.WriteEventsCompleted()
        result.ParseFromString(message.payload)
        try:
            self.result.set_result(result)
            self.is_complete = True
        except InvalidStateError as exn:
            self._logger.error(self.result, message, self, exc_info=True)
            raise exn


class ReadAllEventsCompleted:
    def __init__(self, message: InboundMessage):
        self._data = proto.ReadAllEventsCompleted()
        self._data.ParseFromString(message.payload)
        self._conversation_id = message.conversation_id

    async def dispatch(self, conversation, output):
        if self._data.result == ReadAllResult.Success:
            await conversation.success(self._data, output)
        elif self._data.result == ReadAllResult.Error:
            await conversation.error(
                exceptions.ReadError(self._conversation_id, "$all", self._data.error)
            )
        elif self._data.result == ReadAllResult.AccessDenied:
            await conversation.error(
                exceptions.AccessDenied(
                    self._conversation_id, type(self).__name__, self._data.error
                )
            )


class ReadEventCompleted:
    def __init__(self, message):
        self._data = proto.ReadEventCompleted()
        self._data.ParseFromString(message.payload)
        self._conversation_id = message.conversation_id

    async def dispatch(self, conversation, output):

        result = self._data.result

        if result == ReadEventResult.Success:
            await conversation.success(self._data, output)
        elif result == ReadEventResult.NoStream:
            await conversation.error(
                exceptions.StreamNotFound(self._conversation_id, conversation.stream)
            )
        elif result == ReadEventResult.StreamDeleted:
            await conversation.error(
                exceptions.StreamDeleted(self._conversation_id, conversation.stream)
            )
        elif result == ReadEventResult.Error:
            await conversation.error(
                exceptions.ReadError(self._conversation_id, conversation.stream, result)
            )
        elif result == ReadEventResult.AccessDenied:
            await conversation.error(
                exceptions.AccessDenied(
                    self._conversation_id,
                    type(conversation).__name__,
                    self._data.error,
                    stream=conversation.stream,
                )
            )
        elif result == ReadEventResult.NotFound:
            await conversation.error(
                exceptions.EventNotFound(
                    self._conversation_id, conversation.name, conversation.event_number
                )
            )


class ReadStreamEventsCompleted:
    def __init__(self, message):
        self._data = proto.ReadStreamEventsCompleted()
        self._data.ParseFromString(message.payload)
        self._conversation_id = message.conversation_id

    async def dispatch(self, conversation, output):

        result = self._data.result

        if result == ReadStreamResult.Success:
            await conversation.success(self._data, output)
        elif result == ReadStreamResult.NoStream:
            await conversation.error(
                exceptions.StreamNotFound(self._conversation_id, conversation.stream)
            )
        elif result == ReadStreamResult.StreamDeleted:
            await conversation.error(
                exceptions.StreamDeleted(self._conversation_id, conversation.stream)
            )
        elif result == ReadStreamResult.Error:
            await conversation.error(
                exceptions.ReadError(self._conversation_id, conversation.stream, result)
            )
        elif result == ReadStreamResult.AccessDenied:
            await conversation.error(
                exceptions.AccessDenied(
                    self._conversation_id,
                    type(conversation).__name__,
                    self._data.error,
                    stream=conversation.stream,
                )
            )
        elif (
            self.result_type == ReadEventResult
            and result.result == self.result_type.NotFound
        ):
            await self.error(
                exceptions.EventNotFound(
                    self.conversation_id, self.stream, self.event_number
                )
            )


class ReadEvent(Conversation):
    """Command class for reading a single event.

    Args:
        stream: The name of the stream containing the event.
        event_number: The sequence number of the event to read.
        resolve_links (optional): True if eventstore should
            automatically resolve Link Events, otherwise False.
        required_master (optional): True if this command must be
            sent direct to the master node, otherwise False.
        correlation_id (optional): A unique identifer for this
            command.

    """

    def __init__(
        self,
        stream: str,
        event_number: int,
        resolve_links: bool = True,
        require_master: bool = False,
        conversation_id: Optional[UUID] = None,
        credentials=None,
    ) -> None:

        Conversation.__init__(self, conversation_id, credential=credentials)
        self.stream = stream
        self.event_number = event_number
        self.require_master = require_master
        self.resolve_link_tos = resolve_links
        self.name = stream

    async def start(self, output: Queue) -> None:
        msg = proto.ReadEvent()
        msg.event_number = self.event_number
        msg.event_stream_id = self.stream
        msg.require_master = self.require_master
        msg.resolve_link_tos = self.resolve_link_tos

        data = msg.SerializeToString()

        await output.put(
            OutboundMessage(
                self.conversation_id, TcpCommand.Read, data, self.credential
            )
        )
        self._logger.debug(
            "ReadEvent started on %s (%s)", self.stream, self.conversation_id
        )

    async def reply(self, message: InboundMessage, output: Queue):
        result = ReadEventCompleted(message)
        await result.dispatch(self, output)

    async def success(self, response, output: Queue):
        self.is_complete = True
        self.result.set_result(_make_event(response.event))


def page_stream_message(conversation, from_event):

    if conversation.direction == StreamDirection.Forward:
        command = TcpCommand.ReadStreamEventsForward
    else:
        command = TcpCommand.ReadStreamEventsBackward

    msg = proto.ReadStreamEvents()
    msg.event_stream_id = conversation.stream
    msg.from_event_number = from_event
    msg.max_count = conversation.batch_size
    msg.require_master = conversation.require_master
    msg.resolve_link_tos = conversation.resolve_link_tos

    data = msg.SerializeToString()

    return OutboundMessage(
        conversation.conversation_id, command, data, conversation.credential
    )

<<<<<<< HEAD
=======
    async def start(self, output):
        await output.put(self._fetch_page_message(self.from_event))
        self._logger.debug(
            "PageStreamEventsBehaviour started (%s)", self.conversation_id
        )
>>>>>>> ac3bda77

def page_all_message(conversation, from_position: Position):
    if conversation.direction == StreamDirection.Forward:
        command = TcpCommand.ReadAllEventsForward
    else:
        command = TcpCommand.ReadAllEventsBackward

    msg = proto.ReadAllEvents()
    msg.commit_position = from_position.commit
    msg.prepare_position = from_position.prepare
    msg.max_count = conversation.batch_size
    msg.require_master = conversation.require_master
    msg.resolve_link_tos = conversation.resolve_link_tos

    data = msg.SerializeToString()

    return OutboundMessage(
        conversation.conversation_id, command, data, conversation.credential
    )


class ReadAllEvents(Conversation):
    """Command class for reading all events from a stream.

    Args:
        commit_position: The commit_position.
        event_number: The sequence number of the event to read.
        resolve_links (optional): True if eventstore should
            automatically resolve Link Events, otherwise False.
        required_master (optional): True if this command must be
            sent direct to the master node, otherwise False.
        correlation_id (optional): A unique identifer for this
            command.
    """

    def __init__(
        self,
        from_position: Optional[Position] = None,
        max_count: int = 100,
        resolve_links: bool = True,
        require_master: bool = False,
        direction: StreamDirection = StreamDirection.Forward,
        credentials=None,
        conversation_id: UUID = None,
    ) -> None:

        Conversation.__init__(self, conversation_id, credential=credentials)
        self.has_first_page = False
        self.direction = direction
        self.from_position = from_position
        self.batch_size = max_count
        self.require_master = require_master
        self.resolve_link_tos = resolve_links

    async def reply(self, message: InboundMessage, output: Queue) -> None:
        result = ReadAllEventsCompleted(message)
        await result.dispatch(self, output)

    async def success(self, result: proto.ReadAllEventsCompleted, output: Queue):
        events = [_make_event(x) for x in result.events]

        self.is_complete = True
        self.result.set_result(
            AllStreamSlice(
                events,
                Position(result.next_commit_position, result.next_prepare_position),
                Position(result.commit_position, result.prepare_position),
            )
        )

    async def start(self, output):
        await output.put(page_all_message(self, self.from_position))


class ReadStreamEvents(Conversation):
    """Command class for reading events from a stream.

    Args:
        stream: The name of the stream containing the event.
        event_number: The sequence number of the event to read.
        resolve_links (optional): True if eventstore should
            automatically resolve Link Events, otherwise False.
        required_master (optional): True if this command must be
            sent direct to the master node, otherwise False.
        correlation_id (optional): A unique identifer for this
            command.
    """

    def __init__(
        self,
        stream: str,
        from_event: int = 0,
        max_count: int = 100,
        resolve_links: bool = True,
        require_master: bool = False,
        direction: StreamDirection = StreamDirection.Forward,
        credentials=None,
        conversation_id: UUID = None,
    ) -> None:

        Conversation.__init__(self, conversation_id, credential=credentials)
        self.has_first_page = False
        self.stream = stream
        self.direction = direction
        self.from_event = from_event
        self.batch_size = max_count
        self.require_master = require_master
        self.resolve_link_tos = resolve_links

    async def reply(self, message: InboundMessage, output: Queue):
        result = ReadStreamEventsCompleted(message)
        await result.dispatch(self, output)

    async def start(self, output: Queue) -> None:
        message = page_stream_message(self, self.from_event)
        await output.put(message)
        self._logger.debug(
            "Starting ReadStreamEvents (%d events starting at %d from %s)",
            self.batch_size,
            self.from_event,
            self.stream,
        )

    async def success(self, result: proto.ReadStreamEventsCompleted, output: Queue):
        events = [_make_event(x) for x in result.events]

        self.is_complete = True
        self.result.set_result(
            StreamSlice(
                events,
                result.next_event_number,
                result.last_event_number,
                None,
                result.last_commit_position,
                result.is_end_of_stream,
            )
        )


class IterAllEvents(Conversation):
    """
    Command class for iterating all events in the database.

    Args:
        from_position (optional): The position to start reading from.
          Defaults to photonpump.Beginning when direction is Forward,
          photonpump.End when direction is Backward.
        batch_size (optional): The maximum number of events to read at a time.
        resolve_links (optional): True if eventstore should
            automatically resolve Link Events, otherwise False.
        require_master (optional): True if this command must be
            sent direct to the master node, otherwise False.
        direction (optional): Controls whether to read forward or backward
          through the events. Defaults to  StreamDirection.Forward
        correlation_id (optional): A unique identifer for this
            command.
    """

    def __init__(
        self,
        from_position: Position = None,
        batch_size: int = 100,
        resolve_links: bool = True,
        require_master: bool = False,
        direction: StreamDirection = StreamDirection.Forward,
        credentials=None,
        conversation_id: UUID = None,
    ):

        Conversation.__init__(self, conversation_id, credentials)
        self.batch_size = batch_size
        self.has_first_page = False
        self.resolve_link_tos = resolve_links
        self.require_master = require_master
        self.from_position = from_position or Position(0, 0)
        self.direction = direction
        self._logger = logging.get_named_logger(IterAllEvents)
        self.iterator = StreamingIterator(self.batch_size)

        if direction == StreamDirection.Forward:
            self.command = TcpCommand.ReadAllEventsForward
        else:
            self.command = TcpCommand.ReadAllEventsBackward

    async def start(self, output):
<<<<<<< HEAD
        await output.put(page_all_message(self, self.from_position))
        logging.debug("IterAllEvents started (%s)", self.conversation_id)
=======
        await output.put(self._fetch_page_message(self.from_position))
        self._logger.debug("IterAllEvents started (%s)", self.conversation_id)
>>>>>>> ac3bda77

    async def reply(self, message, output):
        result = ReadAllEventsCompleted(message)
        await result.dispatch(self, output)

    async def success(self, result: proto.ReadAllEventsCompleted, output: Queue):
        if not self.has_first_page:
            self.result.set_result(self.iterator)
            self.has_first_page = True

        events = [_make_event(x) for x in result.events]
        await self.iterator.enqueue_items(events)

        at_end = result.commit_position == result.next_commit_position

        if at_end:
            self.is_complete = True
            await self.iterator.asend(StopAsyncIteration())

            return

        await output.put(
            page_all_message(
                self,
                Position(result.next_commit_position, result.next_prepare_position),
            )
        )

    async def error(self, exn: Exception) -> None:
        self.is_complete = True

        if self.has_first_page:
            await self.iterator.asend(exn)
        else:
            self.result.set_exception(exn)


class IterStreamEvents(Conversation):
    """Command class for iterating events from a stream.

    Args:
        stream: The name of the stream containing the event.
        resolve_links (optional): True if eventstore should
            automatically resolve Link Events, otherwise False.
        required_master (optional): True if this command must be
            sent direct to the master node, otherwise False.
        correlation_id (optional): A unique identifer for this
            command.

    """

    def __init__(
        self,
        stream: str,
        from_event: int = None,
        batch_size: int = 100,
        resolve_links: bool = True,
        require_master: bool = False,
        direction: StreamDirection = StreamDirection.Forward,
        credentials=None,
        conversation_id: UUID = None,
    ):

        Conversation.__init__(self, conversation_id, credentials)
        self.batch_size = batch_size
        self.has_first_page = False
        self.stream = stream
        self.resolve_link_tos = resolve_links
        self.require_master = require_master
        self.direction = direction
        self._logger = logging.get_named_logger(IterStreamEvents)
        self.iterator = StreamingIterator(self.batch_size)

        if direction == StreamDirection.Forward:
            self.command = TcpCommand.ReadStreamEventsForward
            self.from_event = from_event or 0
        else:
            self.command = TcpCommand.ReadStreamEventsBackward
            self.from_event = from_event or -1

    async def start(self, output: Queue):
        await output.put(
            page_stream_message(
                self, self.iterator.last_event_number or self.from_event
            )
        )
        self._logger.debug(
            "IterStreamEvents started on %s (%s)", self.stream, self.conversation_id
        )

    async def reply(self, message: InboundMessage, output: Queue) -> None:
        result = ReadStreamEventsCompleted(message)
        await result.dispatch(self, output)

    async def success(self, result: proto.ReadStreamEventsCompleted, output: Queue):

        if not result.is_end_of_stream:
            await output.put(page_stream_message(self, result.next_event_number))

        events = [_make_event(x) for x in result.events]
        await self.iterator.enqueue_items(events)

        if not self.has_first_page:
            self.result.set_result(self.iterator)
            self.has_first_page = True

        if result.is_end_of_stream:
            self.is_complete = True
            await self.iterator.asend(StopAsyncIteration())

    async def error(self, exn: Exception) -> None:
        self.is_complete = True

        if self.has_first_page:
            await self.iterator.asend(exn)
        else:
            self.result.set_exception(exn)


class PersistentSubscription:
    def __init__(
        self,
        name,
        stream,
        correlation_id,
        initial_commit,
        initial_event_number,
        buffer_size,
        out_queue,
        auto_ack=False,
    ):
        self.initial_commit_position = initial_commit
        self.name = name
        self.conversation_id = correlation_id
        self.last_event_number = initial_event_number
        self.stream = stream
        self.buffer_size = buffer_size
        self.auto_ack = auto_ack
        self.events = StreamingIterator()
        self.out_queue = out_queue

    def __str__(self):
        return "Subscription in group %s to %s at event number %d" % (
            self.name,
            self.stream,
            self.last_event_number,
        )

    async def ack(self, event):
        payload = proto.PersistentSubscriptionAckEvents()
        payload.subscription_id = self.name
        payload.processed_event_ids.append(event.received_event.id.bytes_le)
        message = OutboundMessage(
            self.conversation_id,
            TcpCommand.PersistentSubscriptionAckEvents,
            payload.SerializeToString(),
        )

        await self.out_queue.put(message)


class CreatePersistentSubscription(Conversation):
    def __init__(
        self,
        name,
        stream,
        resolve_links=True,
        start_from=-1,
        timeout_ms=30000,
        record_statistics=False,
        live_buffer_size=500,
        read_batch_size=500,
        buffer_size=1000,
        max_retry_count=10,
        prefer_round_robin=True,
        checkpoint_after_ms=2000,
        checkpoint_max_count=1024,
        checkpoint_min_count=10,
        subscriber_max_count=10,
        credentials=None,
        conversation_id=None,
        consumer_strategy=messages.ROUND_ROBIN,
    ) -> None:
        super().__init__(conversation_id, credentials)
        self.stream = stream
        self.name = name
        self.resolve_links = resolve_links
        self.start_from = start_from
        self.timeout_ms = timeout_ms
        self.record_statistics = record_statistics
        self.live_buffer_size = live_buffer_size
        self.read_batch_size = read_batch_size
        self.buffer_size = buffer_size
        self.max_retry_count = max_retry_count
        self.prefer_round_robin = prefer_round_robin
        self.checkpoint_after_time = checkpoint_after_ms
        self.checkpoint_max_count = checkpoint_max_count
        self.checkpoint_min_count = checkpoint_min_count
        self.subscriber_max_count = subscriber_max_count
        self.consumer_strategy = consumer_strategy

    async def start(self, output: Queue) -> None:
        msg = proto.CreatePersistentSubscription()
        msg.subscription_group_name = self.name
        msg.event_stream_id = self.stream
        msg.start_from = self.start_from
        msg.resolve_link_tos = self.resolve_links
        msg.message_timeout_milliseconds = self.timeout_ms
        msg.record_statistics = self.record_statistics
        msg.live_buffer_size = self.live_buffer_size
        msg.read_batch_size = self.read_batch_size
        msg.buffer_size = self.buffer_size
        msg.max_retry_count = self.max_retry_count
        msg.prefer_round_robin = self.prefer_round_robin
        msg.checkpoint_after_time = self.checkpoint_after_time
        msg.checkpoint_max_count = self.checkpoint_max_count
        msg.checkpoint_min_count = self.checkpoint_min_count
        msg.subscriber_max_count = self.subscriber_max_count
        msg.named_consumer_strategy = self.consumer_strategy

        await output.put(
            OutboundMessage(
                self.conversation_id,
                TcpCommand.CreatePersistentSubscription,
                msg.SerializeToString(),
                self.credential,
            )
        )

        self._logger.debug(
            "CreatePersistentSubscription started on %s (%s)",
            self.stream,
            self.conversation_id,
        )

    async def reply(self, message: InboundMessage, output: Queue) -> None:
        self.expect_only(message, TcpCommand.CreatePersistentSubscriptionCompleted)

        result = proto.CreatePersistentSubscriptionCompleted()
        result.ParseFromString(message.payload)

        if result.result == SubscriptionResult.Success:
            self.is_complete = True
            self.result.set_result(None)

        elif result.result == SubscriptionResult.AccessDenied:
            await self.error(
                exceptions.AccessDenied(
                    self.conversation_id, type(self).__name__, result.reason
                )
            )
        else:
            await self.error(
                exceptions.SubscriptionCreationFailed(
                    self.conversation_id, result.reason
                )
            )


class ConnectPersistentSubscription(Conversation):
    class State(IntEnum):
        init = 0
        catch_up = 1
        live = 2

    def __init__(
        self,
        name,
        stream,
        max_in_flight=10,
        credentials=None,
        conversation_id=None,
        auto_ack=False,
    ) -> None:
        super().__init__(conversation_id, credentials)
        self.stream = stream
        self.max_in_flight = max_in_flight
        self.name = name
        self.is_live = False
        self.auto_ack = auto_ack

    async def start(self, output: Queue) -> None:
        msg = proto.ConnectToPersistentSubscription()
        msg.subscription_id = self.name
        msg.event_stream_id = self.stream
        msg.allowed_in_flight_messages = self.max_in_flight

        await output.put(
            OutboundMessage(
                self.conversation_id,
                TcpCommand.ConnectToPersistentSubscription,
                msg.SerializeToString(),
                self.credential,
            )
        )
        self._logger.debug(
            "ConnectPersistentSubscription started on %s (%s)",
            self.stream,
            self.conversation_id,
        )

    def reply_from_init(self, response: InboundMessage, output: Queue):
        self.expect_only(response, TcpCommand.PersistentSubscriptionConfirmation)
        result = proto.PersistentSubscriptionConfirmation()
        result.ParseFromString(response.payload)

        self.subscription = PersistentSubscription(
            result.subscription_id,
            self.stream,
            self.conversation_id,
            result.last_commit_position,
            result.last_event_number,
            self.max_in_flight,
            output,
            self.auto_ack,
        )

        self.is_live = True
        self.result.set_result(self.subscription)

    async def reply_from_live(self, response: InboundMessage, output: Queue):
        if response.command == TcpCommand.PersistentSubscriptionConfirmation:
            self.subscription.out_queue = output

            return

        self.expect_only(response, TcpCommand.PersistentSubscriptionStreamEventAppeared)
        result = proto.StreamEventAppeared()
        result.ParseFromString(response.payload)
        await self.subscription.events.enqueue(_make_event(result.event))

    async def drop_subscription(self, response: InboundMessage) -> None:
        body = proto.SubscriptionDropped()
        body.ParseFromString(response.payload)

        if self.is_live and body.reason == messages.SubscriptionDropReason.Unsubscribed:

            await self.subscription.events.enqueue(StopAsyncIteration())

            return

        if self.is_live:
            await self.error(
                exceptions.SubscriptionFailed(self.conversation_id, body.reason)
            )

            return

        await self.error(
            exceptions.SubscriptionCreationFailed(self.conversation_id, body.reason)
        )

    async def error(self, exn) -> None:
        if self.is_live:
            await self.subscription.events.asend(exn)
        else:
            self.result.set_exception(exn)

    async def reply(self, message: InboundMessage, output: Queue) -> None:

        if message.command == TcpCommand.SubscriptionDropped:
            await self.drop_subscription(message)

        elif self.is_live:
            await self.reply_from_live(message, output)

        else:
            self.reply_from_init(message, output)


class SubscribeToStream(Conversation):
    def __init__(
        self, stream, resolve_link_tos=True, conversation_id=None, credentials=None
    ):
        self.stream = stream
        self.resolve_link_tos = resolve_link_tos
        self.is_live = False
        super().__init__(conversation_id, credentials)

    async def start(self, output: Queue) -> None:
        msg = proto.SubscribeToStream()
        msg.event_stream_id = self.stream
        msg.resolve_link_tos = self.resolve_link_tos

        await output.put(
            OutboundMessage(
                self.conversation_id,
                TcpCommand.SubscribeToStream,
                msg.SerializeToString(),
                self.credential,
            )
        )
        self._logger.debug(
            "SubscribeToStream started on %s (%s)", self.stream, self.conversation_id
        )

    async def drop_subscription(self, response: InboundMessage) -> None:
        body = proto.SubscriptionDropped()
        body.ParseFromString(response.payload)

        if self.is_live and body.reason == messages.SubscriptionDropReason.Unsubscribed:

            await self.subscription.events.enqueue(StopAsyncIteration())

            return

        if self.is_live:
            await self.error(
                exceptions.SubscriptionFailed(self.conversation_id, body.reason)
            )

            return

        await self.error(
            exceptions.SubscriptionCreationFailed(self.conversation_id, body.reason)
        )

    async def error(self, exn) -> None:
        if self.is_live:
            await self.subscription.raise_error(exn)
        else:
            self.result.set_exception(exn)

    async def reply_from_init(self, message: InboundMessage, output: Queue):
        self.expect_only(message, TcpCommand.SubscriptionConfirmation)

        result = proto.SubscriptionConfirmation()
        result.ParseFromString(message.payload)

        self.subscription = VolatileSubscription(
            self.conversation_id,
            self.stream,
            output,
            result.last_event_number,
            result.last_commit_position,
        )

        self.is_live = True
        self.result.set_result(self.subscription)

    async def reply_from_live(self, message: InboundMessage) -> None:
        self.expect_only(
            message, TcpCommand.StreamEventAppeared, TcpCommand.SubscriptionConfirmation
        )

        if message.command is TcpCommand.SubscriptionConfirmation:
            return

        result = proto.StreamEventAppeared()
        result.ParseFromString(message.payload)

        await self.subscription.events.enqueue(_make_event(result.event))

    async def reply(self, message: InboundMessage, output: Queue) -> None:
        if message.command == TcpCommand.SubscriptionDropped:
            await self.drop_subscription(message)
        elif self.is_live:
            await self.reply_from_live(message)
        else:
            await self.reply_from_init(message, output)


class CatchupSubscriptionPhase(IntEnum):

    READ_HISTORICAL = 0
    CATCH_UP = 1
    LIVE = 2
    RECONNECT = 3


class VolatileSubscription:
    def __init__(
        self,
        conversation_id,
        stream,
        queue,
        event_number,
        commit_position,
        iterator=None,
    ):
        self.stream = stream
        self.output_queue = queue
        self.id = conversation_id
        self.first_event_number = event_number
        self.first_commit_position = commit_position
        self.last_event_number = event_number
        self.last_commit_position = commit_position
        self.events = iterator or StreamingIterator()
        self.is_complete = False

    async def unsubscribe(self):
        await self.output_queue.put(
            messages.OutboundMessage(self.id, TcpCommand.UnsubscribeFromStream, bytes())
        )

    async def raise_error(self, exn: Exception) -> None:
        self.is_complete = True
        await self.events.asend(exn)

    async def __aenter__(self):
        return self

    async def __aexit__(self, exc_type, exc, tb):
        if not self.is_complete:
            await self.unsubscribe()


class __catchup(Conversation):

    async def error(self, exn) -> None:
        if self.result.done():
            await self.subscription.raise_error(exn)
        else:
            self.result.set_exception(exn)

    async def reconnect(self, output: Queue) -> None:
        self.phase = CatchupSubscriptionPhase.RECONNECT
        self.buffer = []
        await self.subscription.unsubscribe()

<<<<<<< HEAD
=======
    async def start(self, output):
        if self.phase > CatchupSubscriptionPhase.READ_HISTORICAL:
            self._logger.info("Tear down previous subscription")
            await self.reconnect(output)

            return

        self._logger.info("Starting catchup subscription at %s", self.from_event)
        self.from_event = max(
            self.from_event, self.next_event_number, self.last_event_number
        )
        await PageStreamEventsBehaviour.start(self, output)
        self._logger.debug(
            "CatchupSubscription started on %s (%s)", self.stream, self.conversation_id
        )

>>>>>>> ac3bda77
    async def drop_subscription(self, response: InboundMessage) -> None:
        body = proto.SubscriptionDropped()
        body.ParseFromString(response.payload)

        if body.reason == messages.SubscriptionDropReason.Unsubscribed:

            await self.subscription.events.enqueue(StopAsyncIteration())

            return

        if self.result.done():
            await self.error(
                exceptions.SubscriptionFailed(self.conversation_id, body.reason)
            )

            return

        await self.error(
            exceptions.SubscriptionCreationFailed(self.conversation_id, body.reason)
        )

    @property
    def is_live(self):
        return self.phase == CatchupSubscriptionPhase.LIVE

    async def _move_to_next_phase(self, output):
        if self.phase == CatchupSubscriptionPhase.READ_HISTORICAL:
            self.phase = CatchupSubscriptionPhase.CATCH_UP
            self._logger.info(
                "Caught up with historical events, creating volatile subscription"
            )
            await self._subscribe(output)
        elif self.phase == CatchupSubscriptionPhase.CATCH_UP:
            self.phase = CatchupSubscriptionPhase.LIVE
            await self._yield_events(self.buffer)

    async def reply_from_live(self, message, output):
        if message.command == TcpCommand.SubscriptionDropped:
            await self.drop_subscription(message)

            return

        self.expect_only(message, TcpCommand.StreamEventAppeared)
        result = proto.StreamEventAppeared()
        result.ParseFromString(message.payload)

        await self._yield_events([_make_event(result.event)])

    async def reply_from_reconnect(self, message: InboundMessage, output: Queue):
        if message.command != TcpCommand.SubscriptionDropped:
            return
        self.phase = CatchupSubscriptionPhase.READ_HISTORICAL
        await self.start(output)

    async def _subscribe(self, output: Queue) -> None:
        msg = proto.SubscribeToStream()
        msg.event_stream_id = self.stream
        msg.resolve_link_tos = self.resolve_link_tos

        await output.put(
            OutboundMessage(
                self.conversation_id,
                TcpCommand.SubscribeToStream,
                msg.SerializeToString(),
                self.credential,
            )
        )

class CatchupSubscription(__catchup):
    def __init__(
        self,
        stream,
        start_from=0,
        batch_size=100,
        credential=None,
        conversation_id=None,
    ):
        self.stream = stream
        self.iterator = StreamingIterator()
        self.conversation_id = conversation_id or uuid4()
        self._logger = logging.get_named_logger(
            CatchupSubscription, self.conversation_id
        )
        self.from_event = start_from
        self.direction = StreamDirection.Forward
        self.batch_size = batch_size
        self.has_first_page = False
        self.require_master = False
        self.resolve_link_tos = True
        self.credential = credential
        self.result = Future()
        self.phase = CatchupSubscriptionPhase.READ_HISTORICAL
        self.buffer = []
        self.subscribe_from = -1
        self.next_event_number = self.from_event
        self.last_event_number = -1
        Conversation.__init__(self, conversation_id, credential)

    async def start(self, output):
        if self.phase > CatchupSubscriptionPhase.READ_HISTORICAL:
            self._logger.info("Tear down previous subscription")
            await self.reconnect(output)

            return

        self.from_event = max(
            self.from_event, self.next_event_number, self.last_event_number
        )
        self._logger.info("Starting catchup subscription at %s", self.from_event)
        await output.put(page_stream_message(self, self.from_event))
        logging.debug(
            "CatchupSubscription started on %s (%s)", self.stream, self.conversation_id
        )

    async def _yield_events(self, events):
        for event in events:
            if event.event_number <= self.last_event_number:
                continue
            await self.iterator.asend(event)
            self.last_event_number = event.event_number

    async def reply_from_catch_up(self, message, output):
        if message.command == TcpCommand.SubscriptionDropped:
            await self.drop_subscription(message)
        elif message.command == TcpCommand.SubscriptionConfirmation:
            confirmation = proto.SubscriptionConfirmation()
            confirmation.ParseFromString(message.payload)
            self.subscribe_from = confirmation.last_event_number
            self._logger.info(
                "Subscribed successfully, catching up with missed events from %s",
                self.next_event_number,
            )
            await output.put(page_stream_message(self, self.next_event_number))
        elif message.command == TcpCommand.StreamEventAppeared:
            result = proto.StreamEventAppeared()
            result.ParseFromString(message.payload)
            self.buffer.append(_make_event(result.event))
        else:
            self.expect_only(message, TcpCommand.ReadStreamEventsForwardCompleted)
            result = ReadStreamEventsCompleted(message)
            await result.dispatch(self, output)

    async def reply(self, message: InboundMessage, output: Queue):

        if self.phase == CatchupSubscriptionPhase.READ_HISTORICAL:
            self.expect_only(message, TcpCommand.ReadStreamEventsForwardCompleted)
            result = ReadStreamEventsCompleted(message)
            await result.dispatch(self, output)
        elif self.phase == CatchupSubscriptionPhase.CATCH_UP:
            await self.reply_from_catch_up(message, output)
        elif self.phase == CatchupSubscriptionPhase.RECONNECT:
            await self.reply_from_reconnect(message, output)
        else:
            await self.reply_from_live(message, output)

    async def success(self, result: proto.ReadStreamEventsCompleted, output: Queue):

        finished = False
        events = []

        for e in result.events:
            event = _make_event(e)
            events.append(event)
        await self._yield_events(events)

        self.next_event_number = result.next_event_number

        # Todo: we should finish if the next event > subscription_start_pos

        if result.is_end_of_stream:
            finished = True

        if not self.has_first_page:
            self.subscription = VolatileSubscription(
                self.conversation_id, self.stream, output, 0, 0, self.iterator
            )
            self.result.set_result(self.subscription)
            self.has_first_page = True

        if finished:
            await self._move_to_next_phase(output)
        else:
            await output.put(page_stream_message(self, result.next_event_number))


class CatchupAllSubscription(__catchup):

    name = "$all"
    stream = ""

    def __init__(
        self, start_from=None, batch_size=100, credential=None, conversation_id=None
    ):
        self.iterator = StreamingIterator()
        self.conversation_id = conversation_id or uuid4()
        self._logger = logging.get_named_logger(
            CatchupAllSubscription, self.conversation_id
        )
        self.from_position = start_from or Position(0, 0)
        self.direction = StreamDirection.Forward
        self.batch_size = batch_size
        self.has_first_page = False
        self.require_master = False
        self.resolve_link_tos = True
        self.credential = credential
        self.result = Future()
        self.phase = CatchupSubscriptionPhase.READ_HISTORICAL
        self.buffer = []
        self.next_position = self.from_position
        self.last_position = Position.min
        Conversation.__init__(self, conversation_id, credential)

    async def _yield_events(self, events):
        for event in events:
            print(
                event.position, self.last_position, event.position > self.last_position
            )
            if event.position > self.last_position:
                await self.iterator.enqueue(event)
                self.last_position = event.position

    async def start(self, output):
        if self.phase > CatchupSubscriptionPhase.READ_HISTORICAL:
            self._logger.info("Tear down previous subscription")
            await self.reconnect(output)

            return

        self.from_position = max(self.from_position, self.last_position)

        self._logger.info("Starting catchup subscription at %s", self.from_position)
        if self.direction == StreamDirection.Forward:
            command = TcpCommand.ReadAllEventsForward
        else:
            command = TcpCommand.ReadAllEventsBackward

        msg = proto.ReadAllEvents()
        msg.commit_position = self.from_position.commit
        msg.prepare_position = self.from_position.prepare
        msg.max_count = self.batch_size
        msg.resolve_link_tos = self.resolve_link_tos
        msg.require_master = self.require_master

        data = msg.SerializeToString()

        await output.put(
            OutboundMessage(self.conversation_id, command, data, self.credential)
        )

        self._logger.debug("CatchupAllSubscription started (%s)", self.conversation_id)


    async def reply_from_catch_up(self, message, output):
        if message.command == TcpCommand.SubscriptionDropped:
            await self.drop_subscription(message)
        elif message.command == TcpCommand.SubscriptionConfirmation:
            confirmation = proto.SubscriptionConfirmation()
            confirmation.ParseFromString(message.payload)
            self._logger.info(
                "Subscribed successfully, catching up with missed events from %s",
                self.from_position,
            )
            await output.put(page_all_message(self, self.from_position))
        elif message.command == TcpCommand.StreamEventAppeared:
            result = proto.StreamEventAppeared()
            result.ParseFromString(message.payload)
            self.buffer.append(_make_event(result.event))
        else:
            result = ReadAllEventsCompleted(message)
            await result.dispatch(self, output)

    async def reply(self, message: InboundMessage, output: Queue):

        if self.phase == CatchupSubscriptionPhase.READ_HISTORICAL:
            self.expect_only(message, TcpCommand.ReadAllEventsForwardCompleted)
            result = ReadAllEventsCompleted(message)
            await result.dispatch(self, output)
        elif self.phase == CatchupSubscriptionPhase.CATCH_UP:
            await self.reply_from_catch_up(message, output)
        elif self.phase == CatchupSubscriptionPhase.RECONNECT:
            await self.reply_from_reconnect(message, output)
        else:
            await self.reply_from_live(message, output)

    async def success(self, result: proto.ReadStreamEventsCompleted, output: Queue):

        finished = result.commit_position == result.next_commit_position
        events = []

        for e in result.events:
            event = _make_event(e)
            events.append(event)

        # Todo: we should finish if the next event > subscription_start_pos

        if not self.has_first_page:
            self.subscription = VolatileSubscription(
                self.conversation_id, self.name, output, 0, 0, self.iterator
            )
            self.result.set_result(self.subscription)
            self.has_first_page = True

        await self._yield_events(events)

        self.from_position = Position(
            result.next_commit_position, result.next_prepare_position
        )
        if finished:
            await self._move_to_next_phase(output)
        else:
            await output.put(page_all_message(self, self.from_position))<|MERGE_RESOLUTION|>--- conflicted
+++ resolved
@@ -504,14 +504,6 @@
         conversation.conversation_id, command, data, conversation.credential
     )
 
-<<<<<<< HEAD
-=======
-    async def start(self, output):
-        await output.put(self._fetch_page_message(self.from_event))
-        self._logger.debug(
-            "PageStreamEventsBehaviour started (%s)", self.conversation_id
-        )
->>>>>>> ac3bda77
 
 def page_all_message(conversation, from_position: Position):
     if conversation.direction == StreamDirection.Forward:
@@ -697,13 +689,8 @@
             self.command = TcpCommand.ReadAllEventsBackward
 
     async def start(self, output):
-<<<<<<< HEAD
         await output.put(page_all_message(self, self.from_position))
-        logging.debug("IterAllEvents started (%s)", self.conversation_id)
-=======
-        await output.put(self._fetch_page_message(self.from_position))
         self._logger.debug("IterAllEvents started (%s)", self.conversation_id)
->>>>>>> ac3bda77
 
     async def reply(self, message, output):
         result = ReadAllEventsCompleted(message)
@@ -1224,8 +1211,6 @@
         self.buffer = []
         await self.subscription.unsubscribe()
 
-<<<<<<< HEAD
-=======
     async def start(self, output):
         if self.phase > CatchupSubscriptionPhase.READ_HISTORICAL:
             self._logger.info("Tear down previous subscription")
@@ -1242,7 +1227,6 @@
             "CatchupSubscription started on %s (%s)", self.stream, self.conversation_id
         )
 
->>>>>>> ac3bda77
     async def drop_subscription(self, response: InboundMessage) -> None:
         body = proto.SubscriptionDropped()
         body.ParseFromString(response.payload)
