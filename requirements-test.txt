--- conflicted
+++ resolved
@@ -4,9 +4,6 @@
 pytest-cov
 colorama
 flake8
-<<<<<<< HEAD
 pytest-watch
 testfixtures
-=======
-codecov
->>>>>>> 744515da
+codecov