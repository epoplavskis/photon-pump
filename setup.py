import io
import sys

from setuptools import setup
from setuptools.command.test import test as TestCommand


def read(*filenames, **kwargs):
    encoding = kwargs.get("encoding", "utf-8")
    sep = kwargs.get("sep", "\n")
    buf = []
    for filename in filenames:
        with io.open(filename, encoding=encoding) as f:
            buf.append(f.read())
    return sep.join(buf)


long_description = read("README.rst", "CHANGES.md")


class PyTest(TestCommand):
    def finalize_options(self):
        TestCommand.finalize_options(self)
        self.test_args = []
        self.test_suite = True

    def run_tests(self):
        import pytest

        errcode = pytest.main(self.test_args)
        sys.exit(errcode)


setup(
    name="photon-pump",
<<<<<<< HEAD
    version="0.6.0a5",
=======
    version="0.6.0-alpha-4",
>>>>>>> 911704be
    url="http://github.com/madedotcom/photon-pump/",
    license="MIT",
    author="Bob Gregory",
    install_requires=["aiodns>=1.1.1", "aiohttp>=3.1.3", "protobuf>=3.5.1"],
    cmdclass={"test": PyTest},
    author_email="bob@made.com",
    description="Fast, easy to use client for EventStore",
    long_description=long_description,
    packages=["photonpump"],
    include_package_data=True,
    platforms="any",
    test_suite="photonpump.test",
    classifiers=[
        "Programming Language :: Python",
        "Development Status :: 3 - Alpha",
        "Natural Language :: English",
        "Environment :: Web Environment",
        "Intended Audience :: Developers",
        "License :: OSI Approved :: MIT License",
        "Operating System :: OS Independent",
        "Topic :: Software Development :: Libraries :: Python Modules",
        "Topic :: Software Development :: Libraries :: Application Frameworks",
    ],
    extras_require={"testing": ["pytest"]},
)<|MERGE_RESOLUTION|>--- conflicted
+++ resolved
@@ -33,11 +33,7 @@
 
 setup(
     name="photon-pump",
-<<<<<<< HEAD
-    version="0.6.0a5",
-=======
-    version="0.6.0-alpha-4",
->>>>>>> 911704be
+    version="0.6.0-alpha-5",
     url="http://github.com/madedotcom/photon-pump/",
     license="MIT",
     author="Bob Gregory",
